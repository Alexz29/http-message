--- conflicted
+++ resolved
@@ -143,13 +143,8 @@
      * immutability of the message, and MUST return an instance that has the
      * updated body parameters.
      *
-<<<<<<< HEAD
      * @param array $uploadedFiles An array tree of UploadedFileInterface instances.
-     * @return self
-=======
-     * @param array An array tree of UploadedFileInterface instances.
-     * @return static
->>>>>>> a6764a43
+     * @return static
      * @throws \InvalidArgumentException if an invalid structure is provided.
      */
     public function withUploadedFiles(array $uploadedFiles);
